################################################################################
#                                                                              #
#  UTILITIES FOR PLOTTING                                                      #
#                                                                              #
################################################################################

import matplotlib
matplotlib.use('Agg')

import matplotlib.pyplot as plt
from matplotlib import colors, ticker
from mpl_toolkits.axes_grid1 import make_axes_locatable

import numpy as np
from scipy.integrate import trapz

from pyHARM.ana.variables import pretty

def pcolormesh_symlog(ax, X, Y, Z, vmax=None, vmin=None, linthresh=None, decades=4, linscale=0.01, cmap='RdBu_r', cbar=True, **kwargs):
    """Wrapper for matplotlib's pcolormesh that uses it sensibly, instead of the defaults.

    If linthresh is not specified, it defaults to vmax*10**(-decades), i.e. showing that number of decades each
    of positive and negative values.

    If not specified, vmax is set automatically
    In order to keep colors sensible, vmin is overridden unless set alone.
    """
    if vmax is None:
        if vmin is not None:
            vmax = -vmin
        else:
            vmax = np.abs(np.nanmax(Z))
            vmin = -vmax
    else:
        vmin = -vmax

    int_min_pow, int_max_pow = int(np.ceil(np.log10(-vmin))), int(np.ceil(np.log10(vmax)))

    if linthresh is None:
        linthresh = vmax * 10**(-decades)

    logthresh = -int(np.ceil(np.log10(linthresh)))
    tick_locations = ([vmin]
                      + [-(10.0 ** x) for x in range(int_min_pow - 1, -logthresh - 1, -1)]
                      + [0.0]
                      + [(10.0 ** x) for x in range(-logthresh, int_max_pow)]
                      + [vmax])
    pcm = ax.pcolormesh(X, Y, Z, norm=colors.SymLogNorm(linthresh=linthresh, linscale=linscale),
                         cmap=cmap, vmin=-vmax, vmax=vmax, **kwargs)
    if cbar:
        # TODO add some more anonymous ticks
        plt.colorbar(pcm, ax=ax, ticks=tick_locations, format=ticker.LogFormatterMathtext())

    return pcm

def decorate_plot(ax, dump, var, bh=True, xticks=None, yticks=None,
                  cbar=True, cbar_ticks=None, cbar_label=None,
                  label=None, **kwargs):
    """Add any extras to plots which are not dependent on data or slicing.
    Accepts arbitrary extra arguments for compatibility -- they are passed nowhere.
    
    :param bh: Add the BH silhouette
    
    :param xticks: If not None, set *all* xticks to specified list
    :param yticks: If not None, set *all* yticks to specified list
    
    :param cbar: Add a colorbar
    :param cbar_ticks: If not None, set colorbar ticks to specified list
    :param cbar_label: If not None, set colorbar label
    
    :param label: If not None, set plot title
    """
<<<<<<< HEAD
    if bh and dump['metric'] != "MINKOWSKI":
=======
    if bh and not (dump['metric'], "MINKOWSKI"):
>>>>>>> 691d83ab
        # BH silhouette
        circle1 = plt.Circle((0, 0), dump['r_eh'], color='k');
        ax.add_artist(circle1)

    if cbar:
        divider = make_axes_locatable(ax)
        cax = divider.append_axes("right", size="5%", pad=0.05)
        cbar = plt.colorbar(ax.collections[0], cax=cax)
        if cbar_ticks is not None:
            cbar.set_ticks(cbar_ticks)
        if cbar_label is not None:
            cbar.set_label(cbar_label)

    if xticks is not None:
        plt.gca().set_xticks(xticks)
        plt.xticks(xticks)
        ax.set_xticks(xticks)
    if yticks is not None:
        plt.gca().set_yticks(yticks)
        plt.yticks(yticks)
        ax.set_yticks(yticks)
    if xticks == [] and yticks == []:
        # Remove the whole frame for good measure
        # fig.patch.set_visible(False)
        ax.axis('off')

    if label is not None:
        ax.set_title(label)
    elif isinstance(var, str):
        ax.set_title(pretty(var))

# Plotting fns: pass dump file and var as either string (key) or ndarray
# Note integrate option overrides average
# Also note label convention:
# * "known labels" are assigned true or false,
# * "unknown labels" are assigned None or a string
def plot_xz(ax, dump, var, vmin=None, vmax=None, window=(-40, 40, -40, 40),
            xlabel=True, ylabel=True, arrayspace=False, log=False,
            average=False, integrate=False, half_cut=False,
            cmap='jet', shading='gouraud', cbar=True, **kwargs):
    """Plot an XZ slice or average of variable var in dump.
    NOTE: also accepts all keyword arguments to decorate_plot()
    :param ax
    :param dump
    :param
    
    """

    # Use our fancy new dump definitions to advantage
    if isinstance(var, str):
        var = dump[var]

    if integrate:
        var *= dump['n3']
        average = True

    if arrayspace:
        x1_norm = (dump['X1'] - dump['startx1']) / (dump['n1'] * dump['dx1'])
        x2_norm = (dump['X2'] - dump['startx2']) / (dump['n2'] * dump['dx2'])
        x = _flatten_12(x1_norm)
        z = _flatten_12(x2_norm)
        if dump['n3'] > 1:
            var = _flatten_xz(var, average=average)[dump['n1']:, :]
        else:
            var = var[:, :, 0]
    else:
        if half_cut:
            x = _flatten_xz(dump['x'], patch_pole=True)[dump['n1']:, :]
            z = _flatten_xz(dump['z'])[dump['n1']:, :]
            var = _flatten_xz(var, average=average)[dump['n1']:, :]
            window[0] = 0
        else:
            x = _flatten_xz(dump['x'], patch_pole=True)
            z = _flatten_xz(dump['z'])
            var = _flatten_xz(var, average=average)

    #print('xshape is ', x.shape, ', zshape is ', z.shape, ', varshape is ', var.shape)
    if log:
        mesh = pcolormesh_symlog(ax, x, z, var, cmap=cmap, vmin=vmin, vmax=vmax,
                             shading=shading, cbar=cbar)
    else:
        mesh = ax.pcolormesh(x, z, var, cmap=cmap, vmin=vmin, vmax=vmax,
                             shading=shading)

    if arrayspace:
        if xlabel: ax.set_xlabel("X1 (arbitrary)")
        if ylabel: ax.set_ylabel("X2 (arbitrary)")
        ax.set_xlim([0, 1])
        ax.set_ylim([0, 1])
        bh = False
    else:
        if xlabel: ax.set_xlabel(r"x ($r_g$)")
        if ylabel: ax.set_ylabel(r"z ($r_g$)")
        if window:
            ax.set_xlim(window[:2])
            ax.set_ylim(window[2:])
        bh = True

    if not half_cut:
        ax.set_aspect('equal')

    decorate_plot(ax, dump, var, bh=bh, cbar=cbar, **kwargs)

def plot_xy(ax, dump, var, vmin=None, vmax=None, window=(-40, 40, -40, 40),
            xlabel=True, ylabel=True, arrayspace=False, log=False,
            average=False, integrate=False,
            cmap='jet', shading='gouraud', cbar=True, **kwargs):

    if isinstance(var, str):
        var = dump[var]

    # TODO vertical integration?
    if integrate:
        var *= dump['n2']
        average = True

    if arrayspace:
        # Flatten_xy adds a rank. TODO is this the way to handle it?
        x1_norm = (dump['X1'] - dump['startx1']) / (dump['n1'] * dump['dx1'])
        x3_norm = (dump['X3'] - dump['startx3']) / (dump['n3'] * dump['dx3'])
        x = _flatten_xy(x1_norm, loop=False)
        y = _flatten_xy(x3_norm, loop=False)
        var = _flatten_xy(var, average=average, loop=False)
    else:
        x = _flatten_xy(dump['x'])
        y = _flatten_xy(dump['y'])
        var = _flatten_xy(var, average=average)

    # print 'xshape is ', x.shape, ', yshape is ', y.shape, ', varshape is ', var.shape
    if log:
        mesh = pcolormesh_symlog(ax, x, y, var, cmap=cmap, vmin=vmin, vmax=vmax,
                         shading=shading, cbar=cbar)
    else:
        mesh = ax.pcolormesh(x, y, var, cmap=cmap, vmin=vmin, vmax=vmax,
                         shading=shading)

    if arrayspace:
        if xlabel: ax.set_xlabel("X1 (arbitrary)")
        if ylabel: ax.set_ylabel("X3 (arbitrary)")
        ax.set_xlim([0, 1])
        ax.set_ylim([0, 1])
        bh = False
    else:
        if xlabel: ax.set_xlabel(r"x ($r_g$)")  # or \frac{G M}{c^2}
        if ylabel: ax.set_ylabel(r"y ($r_g$)")
        if window:
            ax.set_xlim(window[:2])
            ax.set_ylim(window[2:])
        bh = True

    ax.set_aspect('equal')
    decorate_plot(ax, dump, var, bh=bh, cbar=cbar, **kwargs)


# TODO this is currently just for profiles already in 2D
def plot_thphi(ax, dump, var, r_i, cmap='jet', vmin=None, vmax=None, window=None,
               label=None, xlabel=True, ylabel=True, arrayspace=False,
               project=False, shading='gouraud'):
    if arrayspace:
        # X3-X2 makes way more sense than X2-X3 since the disk is horizontal
        x = (dump['X3'][r_i] - dump['startx3']) / (dump['n3'] * dump['dx3'])
        y = (dump['X2'][r_i] - dump['startx2']) / (dump['n2'] * dump['dx2'])
    else:
        radius = dump['r'][r_i, 0, 0]
        max_th = dump['n2'] // 2
        if project:
            x = _loop_phi((dump['th'] * np.cos(dump['phi']))[r_i, :max_th, :])
            y = _loop_phi((dump['th'] * np.sin(dump['phi']))[r_i, :max_th, :])
        else:
            x = _loop_phi(dump['x'][r_i, :max_th, :])
            y = _loop_phi(dump['y'][r_i, :max_th, :])
        var = _loop_phi(var[:max_th, :])

    if window is None:
        if arrayspace:
            ax.set_xlim([0, 1])
            ax.set_ylim([0, 1])
        elif project:
            window = [-1.6, 1.6, -1.6, 1.6]
        else:
            window = [-radius, radius, -radius, radius]
    else:
        ax.set_xlim(window[:2])
        ax.set_ylim(window[2:])

    # print 'xshape is ', x.shape, ', yshape is ', y.shape, ', varshape is ', var.shape
    mesh = ax.pcolormesh(x, y, var, cmap=cmap, vmin=vmin, vmax=vmax,
                         shading=shading)

    if arrayspace:
        if xlabel: ax.set_xlabel("X3 (arbitrary)")
        if ylabel: ax.set_ylabel("X2 (arbitrary)")
    else:
        if xlabel: ax.set_xlabel(r"$x \frac{c^2}{G M}$")
        if ylabel: ax.set_ylabel(r"$y \frac{c^2}{G M}$")

    ax.set_aspect('equal')
    decorate_plot(ax, dump, var, **kwargs)

# Plot two slices together without duplicating everything in the caller
def plot_slices(ax1, ax2, dump, var, field_overlay=True, nlines=10, **kwargs):
    if 'arrspace' in list(kwargs.keys()):
        arrspace = kwargs['arrspace']
    else:
        arrspace = False

    plot_xz(ax1, dump, var, **kwargs)
    if field_overlay:
        overlay_field(ax1, dump, nlines=nlines, arrayspace=arrspace)

    plot_xy(ax2, dump, var, **kwargs)

def overlay_contours(ax, dump, var, levels, color='k'):
    if isinstance(var, str):
        var = dump[var]

    x = _flatten_xz(dump['x'])
    z = _flatten_xz(dump['z'])
    var = _flatten_xz(var, average=True)
    return ax.contour(x, z, var, levels=levels, colors=color)


def overlay_field(ax, dump, **kwargs):
    overlay_flowlines(ax, dump, dump['B1'], dump['B2'], **kwargs)


def overlay_flowlines(ax, dump, varx1, varx2, nlines=50, arrayspace=False, reverse=False):
    N1 = dump['n1']
    N2 = dump['n2']
    if arrayspace:
        x1_norm = (dump['X1'] - dump['startx1']) / (dump['n1'] * dump['dx1'])
        x2_norm = (dump['X2'] - dump['startx2']) / (dump['n2'] * dump['dx2'])
        x = _flatten_xz(x1_norm)[dump['n1']:, :]
        z = _flatten_xz(x2_norm)[dump['n1']:, :]
    else:
        x = _flatten_xz(dump['x'])
        z = _flatten_xz(dump['z'])

    varx1 = varx1.mean(axis=-1)
    varx2 = varx2.mean(axis=-1)
    AJ_phi = np.zeros([2 * N1, N2])
    gdet = dump['gdet']
    for j in range(N2):
        for i in range(N1):
            if not reverse:
                AJ_phi[N1 - 1 - i, j] = AJ_phi[i + N1, j] = (
                        trapz(gdet[:i, j] * varx2[:i, j], dx=dump['dx1']) -
                        trapz(gdet[i, :j] * varx1[i, :j], dx=dump['dx2']))
            else:
                AJ_phi[N1 - 1 - i, j] = AJ_phi[i + N1, j] = (
                        trapz(gdet[:i, j] * varx2[:i, j], dx=dump['dx1']) +
                        trapz(gdet[i, j:] * varx1[i, j:], dx=dump['dx2']))
    AJ_phi -= AJ_phi.min()
    levels = np.linspace(0, AJ_phi.max(), nlines * 2)

    if arrayspace:
        ax.contour(x, z, AJ_phi[N1:, :], levels=levels, colors='k')
    else:
        ax.contour(x, z, AJ_phi, levels=levels, colors='k')


def overlay_quiver(ax, dump, varx1, varx2, cadence=64, norm=1):
    varx1 *= dump['gdet']
    varx2 *= dump['gdet']
    max_J = np.max(np.sqrt(varx1 ** 2 + varx2 ** 2))
    x1_norm = (dump['X1'] - dump['startx1']) / (dump['n1'] * dump['dx1'])
    x2_norm = (dump['X2'] - dump['startx2']) / (dump['n2'] * dump['dx2'])
    x = _flatten_xz(x1_norm)[dump['n1']:, :]
    z = _flatten_xz(x2_norm)[dump['n1']:, :]

    s1 = dump['n1'] // cadence;
    s2 = dump['n2'] // cadence

    ax.quiver(x[::s1, ::s2], z[::s1, ::s2], varx1[::s1, ::s2], varx2[::s1, ::s2],
              units='xy', angles='xy', scale_units='xy', scale=cadence * max_J / norm)

# TODO Consistent idea of plane/average in x2,x3
def radial_plot(ax, dump, var, n2=0, n3=0, average=False,
                logr=False, logy=False, rlim=None, ylim=None, arrayspace=False,
                ylabel=None, style='k-'):
    r = dump['r'][:, dump['n2'] // 2, 0]
    if var.ndim == 1:
        data = var
    elif var.ndim == 2:
        data = var[:, n2]
    elif var.ndim == 3:
        if average:
            data = np.mean(var[:, n2, :], axis=-1)
        else:
            data = var[:, n2, n3]

    if arrayspace:
        ax.plot(list(range(dump['n1'])), data, style)
    else:
        ax.plot(r, data, style)

    if logr: ax.set_xscale('log')
    if logy: ax.set_yscale('log')

    if rlim: ax.set_xlim(rlim)
    if ylim: ax.set_ylim(ylim)

    ax.set_xlabel(r"$r \frac{c^2}{G M}$")
    if ylabel is not None: ax.set_ylabel(ylabel)


def hist_2d(ax, var_x, var_y, xlbl, ylbl, title=None, logcolor=False, bins=40,
            cbar=True, cmap='jet', ticks=None):
    # Courtesy of George Wong
    var_x_flat = var_x.flatten()
    var_y_flat = var_y.flatten()
    nidx = np.isfinite(var_x_flat) & np.isfinite(var_y_flat)
    hist = np.histogram2d(var_x_flat[nidx], var_y_flat[nidx], bins=bins)
    X, Y = np.meshgrid(hist[1], hist[2])

    if logcolor:
        hist[0][hist[0] == 0] = np.min(hist[0][np.nonzero(hist[0])])
        mesh = ax.pcolormesh(X, Y, np.log10(hist[0]), cmap=cmap)
    else:
        mesh = ax.pcolormesh(X, Y, hist[0], cmap=cmap)

    # Add the patented Ben Ryan colorbar
    if cbar:
        divider = make_axes_locatable(ax)
        cax = divider.append_axes("right", size="5%", pad=0.05)
        plt.colorbar(mesh, cax=cax, ticks=ticks)

    if title is not None:
        ax.set_title(title)
    ax.set_xlabel(xlbl)
    ax.set_ylabel(ylbl)

def _flatten_xz(array, patch_pole=False, average=False):
    """Get an XZ (vertical) slice or average of 3D polar data array[nr,nth,nphi]
    Returns an array of size (2*N1, N2) containing the phi={0,pi} slice,
    i.e. both "wings" of data around the BH at center
    :param patch_pole: set the first & last rows to 0 -- used when flattening arrays
    of x-coordinates to avoid a visual artifact
    :param average: whether to average instead of slicing
    """
    # TODO get phi != 0 slices too
    if array.ndim == 3:
        N1 = array.shape[0]
        N2 = array.shape[1]
        N3 = array.shape[2]
        flat = np.zeros([2 * N1, N2])
        if average:
            for i in range(N1):
                # Produce identical hemispheres to get the right size output
                # TODO option to average halves?
                flat[i, :] = np.mean(array[N1 - 1 - i, :, :], axis=-1)
                flat[i + N1, :] = np.mean(array[i, :, :], axis=-1)
        else:
            for i in range(N1):
                flat[i, :] = array[N1 - 1 - i, :, N3 // 2]
                flat[i + N1, :] = array[i, :, 0]

    elif array.ndim == 2:
        N1 = array.shape[0]
        N2 = array.shape[1]
        flat = np.zeros([2 * N1, N2])
        for i in range(N1):
            flat[i, :] = array[N1 - 1 - i, :]
            flat[i + N1, :] = array[i, :]

    # Theta is technically [small,pi/2-small]
    # This patches the X coord so the plot looks nice
    if patch_pole:
        flat[:, 0] = 0
        flat[:, -1] = 0

    return flat

def _flatten_12(array, average=False):
    """Get a single 2D slice or average of 3D data
    Currently limited to x3=0 slice
    :param average: whether to average instead of slicing
    """
    # TODO get phi != 0 slices too
    if array.ndim == 3:
        if average:
            slice = np.mean(array, axis=-1)
        else:
            slice = array[:, :, 0]
    elif array.ndim == 2:
        slice = array

    return slice

# Get xy slice of 3D data
def _flatten_xy(array, average=False, loop=True):
    if array.ndim == 3:
        if average:
            slice = np.mean(array, axis=1)
        else:
            slice = array[:, array.shape[1] // 2, :]
    elif array.ndim == 2:
        slice = array

    if loop:
        return _loop_phi(slice)
    else:
        return slice

def _loop_phi(array):
    return np.vstack((array.transpose(), array.transpose()[0])).transpose()<|MERGE_RESOLUTION|>--- conflicted
+++ resolved
@@ -70,11 +70,8 @@
     
     :param label: If not None, set plot title
     """
-<<<<<<< HEAD
+
     if bh and dump['metric'] != "MINKOWSKI":
-=======
-    if bh and not (dump['metric'], "MINKOWSKI"):
->>>>>>> 691d83ab
         # BH silhouette
         circle1 = plt.Circle((0, 0), dump['r_eh'], color='k');
         ax.add_artist(circle1)
