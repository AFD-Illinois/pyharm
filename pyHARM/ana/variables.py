# Convenient analysis functions for physical calculations and averages
# Largely can be used via IharmDump objects, see iharm_dump.py

import os
import sys
import numpy as np

from pyHARM.diag import divB

# Define a dict of names, coupled with the functions required to obtain their variables.
# That way, we only need to specify lists and final operations in eht_analysis,
# AND don't need to cart all these things around in memory

# TODO parse these according to rules, esp components and e.g. log(), etc
fns_dict = {'rho': lambda dump: dump['RHO'],
            'bsq': lambda dump: dump.grid.dot(dump['bcov'], dump['bcon']),
            'sigma': lambda dump: dump['bsq'] / dump['RHO'],
            'U': lambda dump: dump['UU'],
            'u_t': lambda dump: dump['ucov'][0],
            'u^t': lambda dump: dump['ucon'][0],
            'u_r': lambda dump: dump['ucov'][1],
            'u^r': lambda dump: dump['ucon'][1],
            'u_th': lambda dump: dump['ucov'][2],
            'u^th': lambda dump: dump['ucon'][2],
            'u_phi': lambda dump: dump['ucov'][3],
            'u^phi': lambda dump: dump['ucon'][3],
            'FM': lambda dump: dump['RHO'] * dump['ucon'][1],
            'FE': lambda dump: -T_mixed(dump, 1, 0),
            'FE_EM': lambda dump: -TEM_mixed(dump, 1, 0),
            'FE_Fl': lambda dump: -TFl_mixed(dump, 1, 0),
            'FL': lambda dump: T_mixed(dump, 1, 3),
            'FL_EM': lambda dump: TEM_mixed(dump, 1, 3),
            'FL_Fl': lambda dump: TFl_mixed(dump, 1, 3),
            'Be_b': lambda dump: bernoulli(dump, with_B=True),
            'Be_nob': lambda dump: bernoulli(dump, with_B=False),
            'Pg': lambda dump: (dump.header['gam'] - 1.) * dump['UU'],
            'Pb': lambda dump: dump['bsq'] / 2,
            'Ptot': lambda dump: dump['Pg'] + dump['Pb'],
            'beta': lambda dump: dump['Pg'] / dump['Pb'],
            'betainv': lambda dump: 1 / dump['beta'],
            'jcov': lambda dump: dump.grid.lower_grid(dump['jcon']),
            'jsq': lambda dump: dump.grid.dot(dump['jcon'], dump['jcov']),
            'current': lambda dump: dump.grid.dot(dump['jcon'], dump['jcov']) + dump.grid.dot(dump['jcon'], dump['ucov'])**2,
            'B': lambda dump: np.sqrt(dump['bsq']),
            'betagamma': lambda dump: np.sqrt(dump['FE_EM'] / dump['FM'] - 1),
            'Theta': lambda dump: (dump.header['gam'] - 1) * dump['UU'] / dump['RHO'],
            'Thetap': lambda dump: (dump.header['gam_p'] - 1) * dump['UU'] / dump['RHO'],
            'Thetae': lambda dump: (dump.header['gam_e'] - 1) * dump['UU'] / dump['RHO'],
            'JE0': lambda dump: T_mixed(dump, 0, 0),
            'JE1': lambda dump: T_mixed(dump, 1, 0),
            'JE2': lambda dump: T_mixed(dump, 2, 0),
            'divB': lambda dump: divB(dump.grid, dump.prims),
            # Rules for diagnostic variables
<<<<<<< HEAD
            # 'mdot': lambda diag: diag['Mdot'][()],
            # 'phi_b': lambda diag: diag['Phi_b'][()] / np.sqrt(diag['Mdot'][()]),
            #             #np.mean(np.sqrt(diag['Mdot'][len(diag['Mdot'])//2:])),
            # 'edot': lambda diag: diag['Edot'][()] / diag['Mdot'][()],
            #             #np.mean(diag['Mdot'][len(diag['Mdot'])//2:]),
            # 'ldot': lambda diag: diag['Ldot'][()] / diag['Mdot'][()],
            #             #np.mean(diag['Mdot'][len(diag['Mdot'])//2:])
=======
            'mdot': lambda diag: diag['Mdot'][()],
            'phi_b': lambda diag: diag['Phi_b'][()] / np.sqrt(diag['Mdot'][()]),
            'edot': lambda diag: diag['Edot'][()] / diag['Mdot'][()],
            'ldot': lambda diag: diag['Ldot'][()] / diag['Mdot'][()]
>>>>>>> 691d83ab
            }

pretty_dict = {'rho': r"\rho",
            'bsq': r"b^{2}",
            'sigma': r"\sigma",
            'U': r"U",
            'u_t': r"u_{t}",
            'u^t': r"u^{t}",
            'u_r': r"u_{r}",
            'u^r': r"u^{r}",
            'u_th': r"u_{\theta}",
            'u^th': r"u^{\theta}",
            'u_phi': r"u_{\phi}",
            'u^phi': r"u^{\phi}",
            'FM': r"FM",
            'FE':r"FE_{\mathrm{tot}}",
            'FE_EM': r"FE_{EM}",
            'FE_Fl': r"FE_{Fl}",
            'FL':r"FL_{\mathrm{tot}}",
            'FL_EM': r"FL_{EM}",
            'FL_Fl': r"FL_{Fl}",
            'Be_b': r"Be_{B}",
            'Be_nob': r"Be_{Fl}",
            'Pg': r"P_g",
            'Pb': r"P_b",
            'Ptot': r"P_{\mathrm{tot}}",
            'beta': r"\beta",
            'betainv': r"\beta^{-1}",
            'jcov': r"j_{\mu}",
            'jsq': r"j^{2}",
            'current': r"J^{2}",
            'B': r"B",
            'betagamma': r"\beta \gamma",
            'Theta': r"\Theta",
            'Thetap': r"\Theta_{\mathrm{e}}",
            'Thetae': r"\Theta_{\mathrm{p}}",
            'JE0': r"JE^{t}",
            'JE1': r"JE^{r}",
            'JE2': r"JE^{\theta}",
            'divB': r"\nabla \cdot B",
            # Results of reductions which are canonically named
            'MBH': r"M_{\mathrm{BH}}",
            'Mdot': r"\dot{M}",
            'mdot': r"\dot{M}",
            'Phi_b': r"\Phi_{BH}",
            'Edot': r"\dot{E}",
            'Ldot': r"\dot{L}",
            'phi_b': r"\Phi_{BH} / \sqrt{\dot{M}}",
            'edot': r"\dot{E} / \dot{M}",
            'ldot': r"\dot{L} / \dot{M}",
            # Independent variables
            't': r"t \; \left( \frac{G M}{c^3} \right)",
            'x': r"x \; \left( \frac{G M}{c^2} \right)",
            'y': r"y \; \left( \frac{G M}{c^2} \right)",
            'z': r"z \; \left( \frac{G M}{c^2} \right)",
            'r': r"r \; \left( \frac{G M}{c^2} \right)",
            'th': r"\theta",
            'phi': r"\phi"
            }

def pretty(var):
    if var[:4] == "log_":
        return r"$\log_{10} \left( "+pretty_dict[var]+r" \right)$"
    elif var in pretty_dict:
        return r"$"+pretty_dict[var]+r"$"
    else:
        # Give up
        return var

## Physics functions ##

# These are separated because raising/lowering is slow
def T_con(dump, i, j):
    gam = dump.header['gam']
    return ((dump['RHO'] + gam * dump['UU'] + dump['bsq']) * dump['ucon'][i] * dump['ucon'][j] +
            ((gam - 1) * dump['UU'] + dump['bsq'] / 2) * dump['gcon'][i, j, :, :, None] - dump['bcon'][i] *
            dump['bcon'][j])


def T_cov(dump, i, j):
    gam = dump.header['gam']
    return ((dump['RHO'] + gam * dump['UU'] + dump['bsq']) * dump['ucov'][i] * dump['ucov'][j] +
            ((gam - 1) * dump['UU'] + dump['bsq'] / 2) * dump['gcov'][i, j, :, :, None] - dump['bcov'][i] *
            dump['bcov'][j])


def T_mixed(dump, i, j):
    gam = dump.header['gam']
    if i != j:
        return ((dump['RHO'] + gam * dump['UU'] + dump['bsq']) * dump['ucon'][i] * dump['ucov'][j] +
                - dump['bcon'][i] * dump['bcov'][j])
    else:
        return ((dump['RHO'] + gam * dump['UU'] + dump['bsq']) * dump['ucon'][i] * dump['ucov'][j] +
                (gam - 1) * dump['UU'] + dump['bsq'] / 2 - dump['bcon'][i] * dump['bcov'][j])


def TEM_mixed(dump, i, j):
    if i != j:
        return dump['bsq'] * dump['ucon'][i] * dump['ucov'][j] - \
               dump['bcon'][i] * dump['bcov'][j]
    else:
        return dump['bsq'] * dump['ucon'][i] * dump['ucov'][j] + dump['bsq'] / 2 - \
               dump['bcon'][i] * dump['bcov'][j]


def TFl_mixed(dump, i, j):
    gam = dump.header['gam']
    if i != j:
        return (dump['RHO'] + gam * dump['UU']) * dump['ucon'][i] * dump['ucov'][j]
    else:
        return (dump['RHO'] + gam * dump['UU']) * dump['ucon'][i] * dump['ucov'][j] + (gam - 1) * dump['UU']


def Fcon(dump, i, j):
    """Return the i,j component of contravariant Maxwell tensor"""
    # TODO loopy this for currents on the backend & use results here

    Fconij = np.zeros_like(dump['RHO'])
    if i != j:
        for mu in range(4):
            for nu in range(4):
                Fconij[:, :, :] += _antisym(i, j, mu, nu) * dump['ucov'][mu] * dump['bcov'][nu]

    # Remember we want gdet in the vectors' coordinate system (this matters for KORAL dump files)
    # TODO is normalization correct?
    return Fconij * dump['gdet'][:, :, None]


def Fcov(dump, i, j):
    """Return the i,j component of covariant Maxwell tensor"""
    Fcovij = np.zeros_like(dump['RHO'])
    for mu in range(4):
        for nu in range(4):
            Fcovij += Fcon(dump, mu, nu) * dump['gcov'][mu, i, :, :, None] * dump['gcov'][nu, j, :, :, None]

    return Fcovij


def bernoulli(dump, with_B=False):
    if with_B:
        return -T_mixed(dump, 0, 0) / (dump['RHO'] * dump['ucon'][0]) - 1
    else:
        return -(1 + dump.header['gam'] * dump['UU'] / dump['RHO']) * dump['ucov'][0] - 1


# TODO needs work...
def jnu_inv(nu, Thetae, Ne, B, theta):
    K2 = 2. * Thetae ** 2
    nuc = EE * B / (2. * np.pi * ME * CL)
    nus = (2. / 9.) * nuc * Thetae ** 2 * np.sin(theta)
    j[nu > 1.e12 * nus] = 0.
    x = nu / nus
    f = pow(pow(x, 1. / 2.) + pow(2., 11. / 12.) * pow(x, 1. / 6.), 2)
    j = (np.sqrt(2.) * np.pi * EE ** 2 * Ne * nus / (3. * CL * K2)) * f * exp(-pow(x, 1. / 3.))
    return j / nu ** 2


## Internal functions ##

# Completely antisymmetric 4D symbol
# TODO cache? Is this validation necessary?
def _antisym(a, b, c, d):
    # Check for valid permutation
    if (a < 0 or a > 3): return 100
    if (b < 0 or b > 3): return 100
    if (c < 0 or c > 3): return 100
    if (d < 0 or d > 3): return 100

    # Entries different?
    if (a == b or a == c or a == d or
            b == c or b == d or c == d):
        return 0

    return _pp([a, b, c, d])


# Due to Norm Hardy; good for general n
def _pp(P):
    v = np.zeros_like(P)

    p = 0
    for j in range(len(P)):
        if v[j]:
            p += 1
        else:
            x = j
            while True:
                x = P[x]
                v[x] = 1
                if x == j:
                    break

    if p % 2 == 0:
        return 1
    else:
        return -1<|MERGE_RESOLUTION|>--- conflicted
+++ resolved
@@ -51,20 +51,13 @@
             'JE2': lambda dump: T_mixed(dump, 2, 0),
             'divB': lambda dump: divB(dump.grid, dump.prims),
             # Rules for diagnostic variables
-<<<<<<< HEAD
             # 'mdot': lambda diag: diag['Mdot'][()],
             # 'phi_b': lambda diag: diag['Phi_b'][()] / np.sqrt(diag['Mdot'][()]),
             #             #np.mean(np.sqrt(diag['Mdot'][len(diag['Mdot'])//2:])),
             # 'edot': lambda diag: diag['Edot'][()] / diag['Mdot'][()],
             #             #np.mean(diag['Mdot'][len(diag['Mdot'])//2:]),
             # 'ldot': lambda diag: diag['Ldot'][()] / diag['Mdot'][()],
-            #             #np.mean(diag['Mdot'][len(diag['Mdot'])//2:])
-=======
-            'mdot': lambda diag: diag['Mdot'][()],
-            'phi_b': lambda diag: diag['Phi_b'][()] / np.sqrt(diag['Mdot'][()]),
-            'edot': lambda diag: diag['Edot'][()] / diag['Mdot'][()],
-            'ldot': lambda diag: diag['Ldot'][()] / diag['Mdot'][()]
->>>>>>> 691d83ab
+            #             #np.mean(diag['Mdot'][len(diag['Mdot'])//2:])6a0236
             }
 
 pretty_dict = {'rho': r"\rho",
