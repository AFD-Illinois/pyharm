################################################################################
#                                                                              #
#  PLOT ONE PRIMITIVE                                                          #
#                                                                              #
################################################################################

import sys
import numpy as np
import matplotlib
matplotlib.use('Agg')
import matplotlib.pyplot as plt

from pyHARM.ana.iharm_dump import IharmDump
import pyHARM.ana.plot as bplt
from pyHARM.ana.units import get_units_M87

# TODO parse these instead of hard-coding
USEARRSPACE = True

<<<<<<< HEAD
SIZE = 15
window = (-SIZE, SIZE, -SIZE, SIZE)
=======
SIZE = 1
window = (0, SIZE, 0, SIZE)
#window = (-SIZE, SIZE, -SIZE, SIZE)
>>>>>>> 691d83ab
# window=(-SIZE/4, SIZE/4, 0, SIZE)
pdf_window = (-10, 0)
FIGX = 10
FIGY = 10

dumpfile = sys.argv[1]
var = sys.argv[2]
# Optionally take extra name, otherwise just set it to var
name = sys.argv[-1]

if len(sys.argv) > 4:
    munit = float(sys.argv[4])
    cgs = get_units_M87(munit)
    print("Uisng M_unit: ", munit)
    unit = cgs[sys.argv[3]]
    print("Will multiply by unit {} with value {}".format(sys.argv[3], unit))
    name = var + "_units"
else:
    unit = 1

dump = IharmDump(dumpfile, add_jcon=True)

# Manually do PDFs. TODO add all reductions by name somehow
if var.split("/")[0] == "pdf":
    var_og = var.split("/")[1]
    d_var, d_var_bins = np.histogram(np.log10(dump[var_og]), bins=200, range=pdf_window,
                                                  # Weights have to be the same shape as var
                                                  weights=np.repeat(dump['gdet'], dump.N3).reshape(dump[var_og].shape),
                                                  density=True)
    fig = plt.figure(figsize=(FIGX, FIGY))
    plt.plot(d_var_bins[:-1], d_var)
    plt.title("PDF of " + var_og)
    plt.xlabel("Log10 value")
    plt.ylabel("Probability")

    plt.savefig(var_og + "_pdf.png", dpi=100)
    plt.close(fig)
    exit()

# Plot vectors in 4-pane layout
fig = plt.figure(figsize=(FIGX, FIGY))

if var in ['jcon', 'jcov', 'ucon', 'ucov', 'bcon', 'bcov']:
    axes = [plt.subplot(2, 2, i) for i in range(1, 5)]
    for n in range(4):
        bplt.plot_xy(axes[n], dump, np.log10(dump[var][n] * unit), arrayspace=USEARRSPACE, window=window)
else:
    # TODO allow specifying vmin/max, average from command line or above
    ax = plt.subplot(1, 1, 1)
    bplt.plot_xy(ax, dump, dump[var] * unit, log=False, arrayspace=USEARRSPACE, window=window)

plt.tight_layout()
plt.savefig(name + "_xy.png", dpi=100)
plt.close(fig)

# Plot XZ
fig = plt.figure(figsize=(FIGX, FIGY))

if var in ['jcon', 'jcov', 'ucon', 'ucov', 'bcon', 'bcov']:
    axes = [plt.subplot(2, 2, i) for i in range(1, 5)]
    for n in range(4):
        bplt.plot_xz(axes[n], dump, np.log10(dump[var][n] * unit), arrayspace=USEARRSPACE, window=window)
else:
    ax = plt.subplot(1, 1, 1)
    bplt.plot_xz(ax, dump, dump[var] * unit, log=False, arrayspace=USEARRSPACE, window=window)

plt.tight_layout()

plt.savefig(name + "_xz.png", dpi=100)
plt.close(fig)<|MERGE_RESOLUTION|>--- conflicted
+++ resolved
@@ -17,14 +17,9 @@
 # TODO parse these instead of hard-coding
 USEARRSPACE = True
 
-<<<<<<< HEAD
 SIZE = 15
+#window = (0, SIZE, 0, SIZE)
 window = (-SIZE, SIZE, -SIZE, SIZE)
-=======
-SIZE = 1
-window = (0, SIZE, 0, SIZE)
-#window = (-SIZE, SIZE, -SIZE, SIZE)
->>>>>>> 691d83ab
 # window=(-SIZE/4, SIZE/4, 0, SIZE)
 pdf_window = (-10, 0)
 FIGX = 10
